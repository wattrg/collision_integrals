--- conflicted
+++ resolved
@@ -122,32 +122,6 @@
         ax.plot(impacts, 1-np.cos(deflection_angles), label=f"g = {rel_vel}")
     ax.legend()
 
-<<<<<<< HEAD
-def comparison_co2_co2_11():
-    ci = CollisionIntegral()
-    laricchiuta = ci.construct_ci(ci_type="laricchiuta",
-                                          l=1, s=1, beta=10,
-                                          sigma=3.763, epsilon=244)
-    temps = np.linspace(300, 10000, 150)
-    omega_11 = laricchiuta.eval(temps)
-
-    cfs = ColIntCurveFitCollection(ci_table=wright_ci_data, curve_fit_type="pi_Omega")
-    co2_co2_ci = cfs.get_col_ints(pair="CO2:CO2", ci_type="pi_Omega_11")
-
-    wright_co2_co2_temps = co2_co2_ci._temps
-    wright_co2_co2_cis = co2_co2_ci._cis
-
-    hcb_co2_co2_11 = ci.construct_ci(ci_type="hcb",
-                                     sigma=3.763, epsilon=244, mu=0.04401*0.5,
-                                     l=1, s=1)
-
-    fig, ax = plt.subplots()
-    ax.plot(temps, co2_co2_ci.eval(temps), label="Wright et al")
-    ax.plot(temps, omega_11, label="Laricchiuta")
-    ax.plot(temps, hcb_co2_co2_11.eval(temps), label="HCB")
-    ax.legend()
-
-=======
 def plot_numeric_cross_section(l=1):
     ci = CollisionIntegral()
     numeric_ci = ci.construct_ci(ci_type="numerical",
@@ -156,7 +130,6 @@
                                  l=l, s=l)
     rel_vels = np.linspace(10, 500)
     numeric_ci._collision_cross_section(rel_vels)
->>>>>>> 505b3c43
 
 if __name__ == "__main__":
     # plot_curve_fit_data()
@@ -164,10 +137,4 @@
 
     # numeric_deflection_integrand(1, 1)
     # numeric_deflection_angles([10, 100, 500])
-<<<<<<< HEAD
-    # comparison_c02_co2_11()
-=======
-    plot_numeric_cross_section()
-
->>>>>>> 505b3c43
     plt.show()